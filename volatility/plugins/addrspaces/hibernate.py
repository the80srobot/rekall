--- conflicted
+++ resolved
@@ -235,22 +235,6 @@
         self.MemRangeCnt = 0
         self.offset = 0
         self.entry_count = 0xFF
-<<<<<<< HEAD
-
-        # Extract header information
-        self.as_assert(self.profile.has_type("PO_MEMORY_IMAGE"), "PO_MEMORY_IMAGE is not available in profile")
-        self.header = obj.Object('PO_MEMORY_IMAGE', 0, base)
-
-        ## Is the signature right?
-        if self.header.Signature.lower() not in ['hibr', 'wake']:
-            self.header = obj.NoneObject("Invalid hibernation header")
-            volmag = obj.NoneObject("Invalid hibernation header")
-        else:
-            volmag = obj.VolMagic(base)
-            self.entry_count = volmag.HibrEntryCount.v()
-
-        PROC_PAGE = volmag.HibrProcPage.v()
-=======
 
         # Modify the profile by adding version specific definitions.
         self.profile = HibernationSupport(self.profile)
@@ -263,19 +247,14 @@
         self.entry_count = self.profile.get_constant("HibrEntryCount")
 
         proc_page = self.profile.get_constant("HibrProcPage")
->>>>>>> a06f8763
 
         # Check it's definitely a hibernation file
         self.as_assert(self._get_first_table_page() is not None,
                        "No xpress signature found")
 
         # Extract processor state
-<<<<<<< HEAD
-        self.ProcState = obj.Object("_KPROCESSOR_STATE", PROC_PAGE * 4096, base)
-=======
         self.ProcState = self.profile.Object(
             "_KPROCESSOR_STATE", offset=proc_page * 4096, vm=self.base)
->>>>>>> a06f8763
 
         ## This is a pointer to the page table - any ASs above us dont
         ## need to search for it.
@@ -305,12 +284,8 @@
         MemoryArrayOffset = self._get_first_table_page() * 4096
 
         while MemoryArrayOffset:
-<<<<<<< HEAD
-            MemoryArray = obj.Object('_PO_MEMORY_RANGE_ARRAY', MemoryArrayOffset, self.base)
-=======
             MemoryArray = self.profile.Object(
                 '_PO_MEMORY_RANGE_ARRAY', MemoryArrayOffset, self.base)
->>>>>>> a06f8763
 
             EntryCount = MemoryArray.MemArrayLink.EntryCount.v()
             for i in MemoryArray.RangeTable:
@@ -358,11 +333,6 @@
                 while (XpressHeader.obj_offset < MemoryArrayOffset):
                     XpressHeader, XpressBlockSize = self.next_xpress(
                         XpressHeader, 0)
-
-                # Make sure the xpress block is after the Memory Table
-                while (XpressHeader.obj_offset < MemoryArrayOffset):
-                    XpressHeader, XpressBlockSize = \
-                        self.next_xpress(XpressHeader, 0)
 
                 XpressIndex = 0
             else:
@@ -524,12 +494,8 @@
             result += data
 
         if result == '':
-<<<<<<< HEAD
-            result = obj.NoneObject("Unable to read data at " + str(addr) + " for length " + str(length))
-=======
             result = obj.NoneObject("Unable to read data at %s for length %s." % (
                     addr, length))
->>>>>>> a06f8763
 
         return result
 
@@ -573,11 +539,7 @@
         _baseaddr = self.get_addr(addr)
         string = self.read(addr, 4)
         if not string:
-<<<<<<< HEAD
-            return obj.NoneObject("Could not read long at " + str(addr))
-=======
             return obj.NoneObject("Could not read long at %s" % addr)
->>>>>>> a06f8763
         (longval,) = struct.unpack('=I', string)
         return longval
 
@@ -605,11 +567,3 @@
 
     def close(self):
         self.base.close()
-<<<<<<< HEAD
-
-    def write(self, _addr, _buf):
-        if not self._config.WRITE:
-            return False
-        raise NotImplementedError("Writing to hibernation files has not been implemented yet")
-=======
->>>>>>> a06f8763
